--- conflicted
+++ resolved
@@ -66,7 +66,6 @@
     KBAnnotationUtils = None
 
 try:
-<<<<<<< HEAD
     from .kb_plm_utils import KBPLMUtils
 except ImportError:
     KBPLMUtils = None
@@ -80,11 +79,11 @@
     from .kb_skani_utils import KBSKANIUtils
 except ImportError:
     KBSKANIUtils = None
-=======
+
+try:
     from .kb_reads_utils import KBReadsUtils
 except ImportError:
     KBReadsUtils = None
->>>>>>> dd06f602
 
 # Import example composite classes
 # Temporarily disabled for testing core functionality
@@ -101,11 +100,8 @@
     "KBGenomeUtils",
     "ModelStandardizationUtils",
     "KBModelUtils",
-<<<<<<< HEAD
     "KBPLMUtils",
-=======
     "KBReadsUtils",
->>>>>>> dd06f602
     "KBSDKUtils",
     "KBSKANIUtils",
     "KBUniProtUtils",
